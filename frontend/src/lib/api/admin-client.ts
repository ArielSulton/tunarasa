--- conflicted
+++ resolved
@@ -157,13 +157,8 @@
 class AdminApiClient {
   private readonly baseUrl: string
 
-<<<<<<< HEAD
   constructor() {
     this.baseUrl = process.env.NEXT_PUBLIC_API_URL ?? '/api'
-=======
-  constructor(baseUrl: string = process.env.NEXT_PUBLIC_API_URL ?? 'http://localhost:8000') {
-    this.baseUrl = baseUrl
->>>>>>> 5a4f917a
   }
 
   private async request<T>(endpoint: string, options?: RequestInit): Promise<T> {
@@ -181,18 +176,8 @@
       throw new Error(`API Error: ${response.status} ${response.statusText}`)
     }
 
-<<<<<<< HEAD
     return response.json()
   }
-=======
-      if (!response.ok) {
-        const errorData = await response.json().catch(() => ({}))
-        return {
-          success: false,
-          error: errorData.detail ?? `HTTP ${response.status}: ${response.statusText}`,
-        }
-      }
->>>>>>> 5a4f917a
 
   // Dashboard Analytics
   async getGestureAnalytics(
