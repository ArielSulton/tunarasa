--- conflicted
+++ resolved
@@ -36,7 +36,6 @@
       # Authentication & Security
       - SECRET_KEY=${SECRET_KEY}
       - ACCESS_TOKEN_EXPIRE_MINUTES=${ACCESS_TOKEN_EXPIRE_MINUTES}
-<<<<<<< HEAD
       - NEXT_PUBLIC_ENABLE_SUPABASE_AUTH=${NEXT_PUBLIC_ENABLE_SUPABASE_AUTH}
       - SUPABASE_JWT_SECRET=${SUPABASE_JWT_SECRET}
       - SUPABASE_PROJECT_ID=${SUPABASE_PROJECT_ID}
@@ -46,16 +45,6 @@
       - NEXT_PUBLIC_SIGN_UP_FALLBACK_REDIRECT_URL=${NEXT_PUBLIC_SIGN_UP_FALLBACK_REDIRECT_URL}
       - SUPERADMIN_EMAILS=${SUPERADMIN_EMAILS}
       - ADMIN_EMAILS=${ADMIN_EMAILS}
-=======
-      - NEXT_PUBLIC_ENABLE_CLERK_AUTH=${NEXT_PUBLIC_ENABLE_CLERK_AUTH}
-      - NEXT_PUBLIC_CLERK_PUBLISHABLE_KEY=${NEXT_PUBLIC_CLERK_PUBLISHABLE_KEY}
-      - CLERK_SECRET_KEY=${CLERK_SECRET_KEY}
-      - CLERK_WEBHOOK_SIGNING_SECRET=${CLERK_WEBHOOK_SIGNING_SECRET}
-      - NEXT_PUBLIC_CLERK_SIGN_IN_URL=${NEXT_PUBLIC_CLERK_SIGN_IN_URL}
-      - NEXT_PUBLIC_CLERK_SIGN_UP_URL=${NEXT_PUBLIC_CLERK_SIGN_UP_URL}
-      - NEXT_PUBLIC_CLERK_SIGN_IN_FALLBACK_REDIRECT_URL=${NEXT_PUBLIC_CLERK_SIGN_IN_FALLBACK_REDIRECT_URL}
-      - NEXT_PUBLIC_CLERK_SIGN_UP_FALLBACK_REDIRECT_URL=${NEXT_PUBLIC_CLERK_SIGN_UP_FALLBACK_REDIRECT_URL}
->>>>>>> 5a4f917a
 
       # AI Services Configuration
       - GROQ_API_KEY=${GROQ_API_KEY}
@@ -153,7 +142,6 @@
       # Authentication & Security
       - SECRET_KEY=${SECRET_KEY}
       - ACCESS_TOKEN_EXPIRE_MINUTES=${ACCESS_TOKEN_EXPIRE_MINUTES}
-<<<<<<< HEAD
       - NEXT_PUBLIC_ENABLE_SUPABASE_AUTH=${NEXT_PUBLIC_ENABLE_SUPABASE_AUTH}
       - SUPABASE_JWT_SECRET=${SUPABASE_JWT_SECRET}
       - SUPABASE_PROJECT_ID=${SUPABASE_PROJECT_ID}
@@ -163,16 +151,6 @@
       - NEXT_PUBLIC_SIGN_UP_FALLBACK_REDIRECT_URL=${NEXT_PUBLIC_SIGN_UP_FALLBACK_REDIRECT_URL}
       - SUPERADMIN_EMAILS=${SUPERADMIN_EMAILS}
       - ADMIN_EMAILS=${ADMIN_EMAILS}
-=======
-      - NEXT_PUBLIC_ENABLE_CLERK_AUTH=${NEXT_PUBLIC_ENABLE_CLERK_AUTH}
-      - NEXT_PUBLIC_CLERK_PUBLISHABLE_KEY=${NEXT_PUBLIC_CLERK_PUBLISHABLE_KEY}
-      - CLERK_SECRET_KEY=${CLERK_SECRET_KEY}
-      - CLERK_WEBHOOK_SIGNING_SECRET=${CLERK_WEBHOOK_SIGNING_SECRET}
-      - NEXT_PUBLIC_CLERK_SIGN_IN_URL=${NEXT_PUBLIC_CLERK_SIGN_IN_URL}
-      - NEXT_PUBLIC_CLERK_SIGN_UP_URL=${NEXT_PUBLIC_CLERK_SIGN_UP_URL}
-      - NEXT_PUBLIC_CLERK_SIGN_IN_FALLBACK_REDIRECT_URL=${NEXT_PUBLIC_CLERK_SIGN_IN_FALLBACK_REDIRECT_URL}
-      - NEXT_PUBLIC_CLERK_SIGN_UP_FALLBACK_REDIRECT_URL=${NEXT_PUBLIC_CLERK_SIGN_UP_FALLBACK_REDIRECT_URL}
->>>>>>> 5a4f917a
 
       # AI Services Configuration
       - GROQ_API_KEY=${GROQ_API_KEY}
@@ -267,14 +245,9 @@
     ports:
       - "9090:9090"
     volumes:
-<<<<<<< HEAD
       - ./monitoring/prometheus/configs/prometheus.dev.yml:/etc/prometheus/prometheus.yml:ro
       - ./monitoring/prometheus/alerting:/etc/prometheus/alerting:ro
       - ./monitoring/prometheus/recording-rules:/etc/prometheus/recording-rules:ro
-=======
-      - ./monitoring/prometheus/prometheus.dev.yml:/etc/prometheus/prometheus.yml:ro
-      - ./monitoring/prometheus/rules:/etc/prometheus/rules:ro
->>>>>>> 5a4f917a
       - prometheus_data_dev:/prometheus
     dns:
       - 1.1.1.1
@@ -331,11 +304,7 @@
       - ./monitoring/grafana/dashboards:/var/lib/grafana/dashboards:ro
       - ./monitoring/grafana/provisioning:/etc/grafana/provisioning:ro
     healthcheck:
-<<<<<<< HEAD
       test: ["CMD-SHELL", "wget --no-verbose --tries=1 --spider ${NEXT_PUBLIC_APP_URL}/api/health || exit 1"]
-=======
-      test: ["CMD-SHELL", "wget --no-verbose --tries=1 --spider http://localhost:3000/api/health || exit 1"]
->>>>>>> 5a4f917a
       interval: 30s
       timeout: 10s
       retries: 3
