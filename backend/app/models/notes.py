"""
Notes model for conversation notes with QR codes
"""

from typing import Optional

from pydantic import BaseModel, Field

from .base import BaseDBModel


class Note(BaseDBModel):
    """Note model for conversation notes"""

    note_id: int = Field(description="Unique note identifier (serial primary key)")
    conversation_id: int = Field(description="Foreign key to conversations table")
    note_content: str = Field(description="Note content")
<<<<<<< HEAD
    qr_code_data: Optional[str] = Field(
        default=None, description="QR code data for accessibility"
    )

=======
    title: Optional[str] = Field(default=None, description="Title of the note")  # New column title
    url_access: Optional[str] = Field(default=None, description="QR code data for accessibility")
    
>>>>>>> a265523f
    class Config:
        json_schema_extra = {
            "example": {
                "note_id": 1,
                "conversation_id": 1,
                "note_content": "Summary: Learned how to sign letters A, B, C",
<<<<<<< HEAD
                "qr_code_data": "https://example.com/qr/note/1",
=======
                "title": "Sign Language - A, B, C",
                "url_access": "https://example.com/qr/note/1"
>>>>>>> a265523f
            }
        }

class NoteCreate(BaseModel):
    """Schema for creating new note"""

    conversation_id: int
    note_content: str
    title: Optional[str] = None  # Add title for creation
    url_access: Optional[str] = None


class NoteUpdate(BaseModel):
    """Schema for updating note"""

    note_content: Optional[str] = None
    title: Optional[str] = None  # Allow updating the title
    url_access: Optional[str] = None<|MERGE_RESOLUTION|>--- conflicted
+++ resolved
@@ -15,30 +15,24 @@
     note_id: int = Field(description="Unique note identifier (serial primary key)")
     conversation_id: int = Field(description="Foreign key to conversations table")
     note_content: str = Field(description="Note content")
-<<<<<<< HEAD
-    qr_code_data: Optional[str] = Field(
+    title: Optional[str] = Field(
+        default=None, description="Title of the note"
+    )  # New column title
+    url_access: Optional[str] = Field(
         default=None, description="QR code data for accessibility"
     )
 
-=======
-    title: Optional[str] = Field(default=None, description="Title of the note")  # New column title
-    url_access: Optional[str] = Field(default=None, description="QR code data for accessibility")
-    
->>>>>>> a265523f
     class Config:
         json_schema_extra = {
             "example": {
                 "note_id": 1,
                 "conversation_id": 1,
                 "note_content": "Summary: Learned how to sign letters A, B, C",
-<<<<<<< HEAD
-                "qr_code_data": "https://example.com/qr/note/1",
-=======
                 "title": "Sign Language - A, B, C",
-                "url_access": "https://example.com/qr/note/1"
->>>>>>> a265523f
+                "url_access": "https://example.com/qr/note/1",
             }
         }
+
 
 class NoteCreate(BaseModel):
     """Schema for creating new note"""
