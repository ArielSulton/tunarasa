--- conflicted
+++ resolved
@@ -83,19 +83,12 @@
     ALLOWED_HOSTS: str  # Comma-separated string, parsed manually
     RATE_LIMIT_REQUESTS: int
     RATE_LIMIT_WINDOW: int
-<<<<<<< HEAD
     MAX_FILE_SIZE: int
     UPLOAD_DIR: str
     API_V1_STR: str
     PROJECT_NAME: str
 
     # Monitoring & Observability
-=======
-    
-    DATABASE_URL: Optional[str] = None
-    
-    # Monitoring
->>>>>>> a265523f
     PROMETHEUS_PORT: int
     GRAFANA_ADMIN_USER: Optional[str] = None
     GRAFANA_ADMIN_PASSWORD: Optional[str] = None
@@ -132,13 +125,13 @@
 
 # Construct secure Supabase SQLAlchemy connection string
 def get_database_url() -> str:
-<<<<<<< HEAD
     """Construct secure database URL with enhanced security parameters"""
-    USER = os.getenv("user")
-    PASSWORD = os.getenv("password")
-    HOST = os.getenv("host")
-    PORT = os.getenv("port")
-    DBNAME = os.getenv("dbname")
+    # Support both environment variables and settings
+    USER = os.getenv("user") or settings.user
+    PASSWORD = os.getenv("password") or settings.password
+    HOST = os.getenv("host") or settings.host
+    PORT = os.getenv("port") or settings.port
+    DBNAME = os.getenv("dbname") or settings.dbname
 
     if not all([USER, PASSWORD, HOST, PORT, DBNAME]):
         raise ValueError("Missing required database environment variables")
@@ -162,6 +155,21 @@
     params_string = "&".join([f"{k}={v}" for k, v in security_params.items()])
 
     return f"postgresql+psycopg2://{encoded_user}:{encoded_password}@{HOST}:{PORT}/{DBNAME}?{params_string}"
+
+
+# Support for async database connection (dimas-dev feature)
+def get_async_database_url() -> str:
+    """Construct async database URL for async operations"""
+    USER = os.getenv("user") or settings.user
+    PASSWORD = os.getenv("password") or settings.password
+    HOST = os.getenv("host") or settings.host
+    PORT = os.getenv("port") or settings.port
+    DBNAME = os.getenv("dbname") or settings.dbname
+
+    if not all([USER, PASSWORD, HOST, PORT, DBNAME]):
+        raise ValueError("Missing required database environment variables")
+
+    return f"postgresql+asyncpg://{USER}:{PASSWORD}@{HOST}:{PORT}/{DBNAME}"
 
 
 # Create secure SQLAlchemy engine with connection pooling
@@ -259,20 +267,4 @@
                 "invalid": pool.invalidated(),
             }
     except Exception as e:
-        return {"status": "unhealthy", "error": str(e)}
-=======
-    """Construct database URL from environment variables"""
-    USER = settings.user
-    PASSWORD = settings.password
-    HOST = settings.host
-    PORT = settings.port
-    DBNAME = settings.dbname
-    
-    if not all([USER, PASSWORD, HOST, PORT, DBNAME]):
-        raise ValueError("Missing required database environment variables")
-    
-    return f"postgresql+asyncpg://{USER}:{PASSWORD}@{HOST}:{PORT}/{DBNAME}"
-
-def test_database_connection():
-    pass
->>>>>>> a265523f
+        return {"status": "unhealthy", "error": str(e)}