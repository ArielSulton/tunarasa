--- conflicted
+++ resolved
@@ -6,22 +6,11 @@
 
 import uuid
 from datetime import datetime
-<<<<<<< HEAD
 from typing import Dict, List, Optional, Union
-=======
-from typing import List, Optional
-from sqlalchemy import (
-    Column, Integer, String, Text, Boolean, DateTime, 
-    ForeignKey, Index, UniqueConstraint
-)
-from sqlalchemy.orm import relationship, Mapped, mapped_column
-from sqlalchemy.sql import func
-from sqlalchemy.dialects.postgresql import ARRAY
->>>>>>> a265523f
 
 from app.core.database import Base
 from sqlalchemy import Boolean, DateTime, ForeignKey, Index, Integer, String, Text
-from sqlalchemy.dialects.postgresql import JSONB
+from sqlalchemy.dialects.postgresql import ARRAY, JSONB
 from sqlalchemy.orm import Mapped, mapped_column, relationship
 from sqlalchemy.sql import func
 
