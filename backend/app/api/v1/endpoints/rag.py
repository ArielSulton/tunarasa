--- conflicted
+++ resolved
@@ -11,18 +11,13 @@
 
 import redis
 from app.core.config import settings
-<<<<<<< HEAD
 from app.services.document_manager import DocumentManager, get_document_manager
 from app.services.evaluation_service import evaluation_service
+from app.services.langchain_service import get_langchain_service
 from app.services.metrics_service import metrics_service
 from app.services.qr_service import qr_service
 from fastapi import APIRouter, Depends, File, Form, HTTPException, UploadFile, status
 from pydantic import BaseModel, Field
-=======
-from app.services.document_manager import get_document_manager, DocumentManager
-from app.services.pinecone_service import get_pinecone_service, DocumentType, ProcessingStatus
-from app.services.langchain_service import get_langchain_service
->>>>>>> a265523f
 
 logger = logging.getLogger(__name__)
 router = APIRouter()
@@ -508,18 +503,16 @@
     start_time = datetime.utcnow()
 
     try:
-<<<<<<< HEAD
         # Generate conversation ID
         conversation_id = f"{request.session_id}_{int(start_time.timestamp())}"
 
-        # Process question through existing RAG pipeline
-=======
-        # Step 1: Perbaiki typo pada pertanyaan
+        # Step 1: Correct typos in the question
         langchain_service = get_langchain_service()
-        corrected_question = await langchain_service.correct_typo_question(request.question, language=request.language)
-
-        # Step 2: Proses RAG dengan pertanyaan yang sudah diperbaiki
->>>>>>> a265523f
+        corrected_question = await langchain_service.correct_typo_question(
+            request.question, language=request.language
+        )
+
+        # Step 2: Process RAG with corrected question
         result = await doc_manager.search_with_qa(
             question=corrected_question,
             session_id=request.session_id,
@@ -613,17 +606,10 @@
 
         return QuestionAnswerResponse(
             success=result["success"],
-<<<<<<< HEAD
-            question=request.question,
+            question=corrected_question,  # return the corrected question
             answer=answer,
             confidence=confidence,
             sources=sources,
-=======
-            question=corrected_question,  # kembalikan pertanyaan yang sudah diperbaiki
-            answer=result.get("answer", ""),
-            confidence=result.get("confidence", 0.0),
-            sources=result.get("sources", []),
->>>>>>> a265523f
             session_id=request.session_id,
             processing_time=processing_time,
             follow_up_suggestions=result.get("follow_up_suggestions", []),
