"""
Summary and QR code endpoints for conversation downloads
"""

import logging
<<<<<<< HEAD
from typing import Any, Dict, Optional

from app.services.qr_service import qr_service
from fastapi import APIRouter, HTTPException, Response, status
from pydantic import BaseModel, Field
=======
from typing import List, Dict, Any, Optional
from fastapi import APIRouter, HTTPException, status, Response, Depends, BackgroundTasks
from pydantic import BaseModel, Field
from sqlalchemy.ext.asyncio import AsyncSession
from fastapi.responses import FileResponse
import os

from app.services.qr_service import qr_service
from app.models import Conversation, Message, Note
from app.core.config import settings
from app.core.database import get_db_session
from app.db.crud import MessageCRUD
from app.db.crud import NoteCRUD
from app.services.langchain_service import get_langchain_service 
>>>>>>> a265523f

logger = logging.getLogger(__name__)
router = APIRouter()


class QRCodeResponse(BaseModel):
    """QR code generation response"""

    qr_code_base64: str
    access_token: str
    download_url: str
    expires_at: str
    summary_preview: Dict[str, Any]


class SummaryRequest(BaseModel):
    """Request for generating conversation summary"""

    conversation_id: int
    user_id: int
    format_type: str = Field(default="text", pattern="^(text|json|html)$")
    include_qr: bool = Field(default=True)


class SummaryResponse(BaseModel):
    """Summary generation response"""

    conversation_id: int
    summary_content: str
    format_type: str
    qr_code: Optional[QRCodeResponse] = None
    download_url: Optional[str] = None


@router.post("/generate", response_model=SummaryResponse)
async def generate_conversation_summary(request: SummaryRequest, db: AsyncSession = Depends(get_db_session)):
    """
    Generate downloadable summary for conversation with QR code
    """
    try:
        # Get conversation data (mock for now)
        conversation_data = {
            "conversation_id": request.conversation_id,
            "user_id": request.user_id,
            "title": f"Percakapan #{request.conversation_id}",
<<<<<<< HEAD
            "created_at": "2025-07-18T10:30:00Z",
        }

        # Get messages (mock for now)
        messages = [
            {
                "message_id": 1,
                "sender_type": "user",
                "content": "Bagaimana cara menandatangani huruf A?",
                "created_at": "2025-07-18T10:30:00Z",
            },
            {
                "message_id": 2,
                "sender_type": "ai",
                "content": "Untuk menandatangani huruf A, buat kepalan tangan dengan tangan dominan Anda dan letakkan ibu jari di samping jari telunjuk.",
                "created_at": "2025-07-18T10:31:00Z",
            },
        ]

        # Create summary document
        summary_content = qr_service.create_summary_document(
            conversation_data, messages, request.format_type
=======
            "created_at": "2025-07-18T10:30:00Z"  # TODO: fetch real created_at if needed
        }
        
        # Fetch messages from database
        db_messages = await MessageCRUD.get_by_conversation(db, request.conversation_id)
        messages = [
            {
                "message_id": msg.message_id,
                "sender_type": "user" if msg.is_user else "ai",
                "content": msg.message_content,
                "created_at": msg.created_at.isoformat() if hasattr(msg, "created_at") else None
            }
            for msg in db_messages
        ]
         # Concatenate conversation content
           # Concatenate conversation content
        conversation_text = "\n".join([msg['content'] for msg in messages])

        langchain_service = get_langchain_service()
        summary_text = await langchain_service.generate_summary(conversation_text)
        title = await langchain_service.generate_title_of_summary(summary_text)

        
        # Create summary document
        summary_content = qr_service.create_summary_document(
            title,
            summary_text,
            conversation_data, 
            messages, 
            request.format_type
>>>>>>> a265523f
        )

        # Generate QR code if requested
        qr_code_data = None
        download_url = None

        if request.include_qr:
            summary_data = {
<<<<<<< HEAD
                "title": conversation_data["title"],
                "message_count": len(messages),
                "duration": "2 menit",
                "topics": ["Bahasa Isyarat", "Huruf A"],
=======
                "title": title,
                "message_count": len(messages)
>>>>>>> a265523f
            }

            qr_result = qr_service.generate_conversation_summary_qr(
                request.conversation_id, request.user_id, summary_data
            )

            qr_code_data = QRCodeResponse(
                qr_code_base64=qr_result["qr_code_base64"],
                access_token=qr_result["access_token"],
                download_url=qr_result["download_url"],
                expires_at="2025-07-25T10:30:00Z",  # 7 days from now
                summary_preview=summary_data,
            )

            download_url = qr_result["download_url"]
<<<<<<< HEAD

=======
            print(f"Download URL: {download_url}")

        try:
            existing_note = await NoteCRUD.get_by_conversation(db, request.conversation_id)
            if existing_note:
                # Update the existing note with a new title and content
                await NoteCRUD.update(
                    db,
                    note_id=existing_note[0].note_id,  # Assuming we want to update the first note for the conversation
                    title=[title],  # Set the title when updating
                    note_content=summary_text,
                    url_access=qr_result["access_token"]  # Set url_access when updating
                )
            else:
                # Create a new note if it doesn't exist
                await NoteCRUD.create(
                    db,
                    conversation_id=request.conversation_id,
                    note_content=summary_text,
                    title=[title],  # Set the title when creating a new note
                    url_access=qr_result["access_token"]  # Set url_access when creating
                )
        except Exception as e:
            logger.error(f"Failed to create or update note: {e}")
            raise HTTPException(
                status_code=status.HTTP_500_INTERNAL_SERVER_ERROR,
                detail="Failed to create or update conversation note"
            )

        
>>>>>>> a265523f
        return SummaryResponse(
            conversation_id=request.conversation_id,
            summary_content=summary_content,
            format_type=request.format_type,
            qr_code=qr_code_data,
            download_url=download_url,
        )

    except Exception as e:
        logger.error(f"Failed to generate summary: {e}")
        raise HTTPException(
            status_code=status.HTTP_500_INTERNAL_SERVER_ERROR,
            detail="Failed to generate conversation summary",
        )


@router.get("/{access_token}")
async def download_summary(access_token: str, format: str = "text", db: AsyncSession = Depends(get_db_session)):
    """
    Download conversation summary using QR code access token
    """
    try:
<<<<<<< HEAD
        # In production, validate access_token from database/Redis
        # For now, return mock summary

        conversation_data = {
            "title": "Percakapan Bahasa Isyarat",
            "created_at": "2025-07-18T10:30:00Z",
        }

        messages = [
            {
                "sender_type": "user",
                "content": "Bagaimana cara menandatangani huruf A?",
                "created_at": "2025-07-18T10:30:00Z",
            },
            {
                "sender_type": "ai",
                "content": "Untuk menandatangani huruf A, buat kepalan tangan dengan tangan dominan Anda dan letakkan ibu jari di samping jari telunjuk.",
                "created_at": "2025-07-18T10:31:00Z",
            },
        ]

        # Generate summary content
        summary_content = qr_service.create_summary_document(
            conversation_data, messages, format
        )

        # Set appropriate content type and filename
        if format == "json":
            media_type = "application/json"
            filename = f"tunarasa-summary-{access_token[:8]}.json"
        elif format == "html":
            media_type = "text/html"
            filename = f"tunarasa-summary-{access_token[:8]}.html"
        else:
            media_type = "text/plain"
            filename = f"tunarasa-summary-{access_token[:8]}.txt"

        # Return file download
        return Response(
            content=summary_content.encode("utf-8"),
            media_type=media_type,
            headers={
                "Content-Disposition": f"attachment; filename={filename}",
                "Content-Type": f"{media_type}; charset=utf-8",
            },
        )

=======
        # In production, validate access_token from database/Redis and get conversation_id
        # For now, you must implement logic to map access_token to conversation_id
        # Here, we use a placeholder conversation_id for demonstration
    
        
        # conversation_data = {
        #     "conversation_id": conversation_id,
        #     "user_id": user_id,
        #     "title": f"Percakapan #{conversation_id}",
        #     "created_at": "2025-07-18T10:30:00Z"  # TODO: fetch real created_at if needed
        # }
        

        notes = await NoteCRUD.get_by_url_access(db, access_token)
        if not notes:
            raise HTTPException(status_code=404, detail="Note not found")
        note = notes[0]  # Ambil satu note (atau sesuaikan jika ingin multi)

        # 2. Siapkan data
        title = note.title if isinstance(note.title, str) else (note.title[0] if note.title else "")
        note_content = note.note_content
        url_access = note.url_access
        created_at = note.created_at.strftime("%Y-%m-%d %H:%M")

        print(f"Downloading note: {note.note_id}, Title: {title}, Created At: {created_at}, URL Access: {url_access}")

        # filename = f"/home/dimas/tunarasa/assets/note_{note.note_id}.pdf"
        filename = f"/app/assets/note_{note.note_id}.pdf"
        qr_service.create_note_pdf(filename, title, note_content, url_access, created_at)

        return FileResponse(
            filename,
            media_type="application/pdf",
            filename=os.path.basename(filename)
        )
        # # Generate summary content
        # summary_content = qr_service.create_summary_document(
        #     conversation_data,
        #     messages,
        #     format
        # )
        
        # # Set appropriate content type and filename
        # if format == "json":
        #     media_type = "application/json"
        #     filename = f"tunarasa-summary-{access_token[:8]}.json"
        # elif format == "html":
        #     media_type = "text/html"
        #     filename = f"tunarasa-summary-{access_token[:8]}.html"
        # else:
        #     media_type = "text/plain"
        #     filename = f"tunarasa-summary-{access_token[:8]}.txt"
        
        # # Return file download
        # return Response(
        #     content=summary_content.encode('utf-8'),
        #     media_type=media_type,
        #     headers={
        #         "Content-Disposition": f"attachment; filename={filename}",
        #         "Content-Type": f"{media_type}; charset=utf-8"
        #     }
        # )
        
>>>>>>> a265523f
    except Exception as e:
        logger.error(f"Failed to download summary: {e}")
        raise HTTPException(
            status_code=status.HTTP_404_NOT_FOUND,
            detail="Summary not found or access token expired",
        )

<<<<<<< HEAD

@router.post("/note/qr", response_model=Dict[str, str])
async def generate_note_qr(note_id: int, conversation_id: int, note_content: str):
    """
    Generate QR code for individual note access
    """
    try:
        qr_result = qr_service.generate_note_qr(note_id, conversation_id, note_content)

        return {
            "qr_code_base64": qr_result["qr_code_base64"],
            "access_token": qr_result["access_token"],
            "access_url": qr_result["access_url"],
            "note_preview": (
                note_content[:100] + "..." if len(note_content) > 100 else note_content
            ),
        }

    except Exception as e:
        logger.error(f"Failed to generate note QR: {e}")
        raise HTTPException(
            status_code=status.HTTP_500_INTERNAL_SERVER_ERROR,
            detail="Failed to generate QR code for note",
        )


=======
>>>>>>> a265523f
@router.get("/note/{access_token}")
async def access_note(access_token: str):
    """
    Access individual note using QR code token
    """
    try:
        # In production, validate access_token and fetch note from database
        # For now, return mock note data

        note_data = {
            "note_id": 1,
            "conversation_id": 1,
            "content": "Ringkasan: Pengguna belajar menandatangani huruf A dalam bahasa isyarat Indonesia. AI memberikan panduan langkah demi langkah.",
            "created_at": "2025-07-18T10:32:00Z",
            "qr_generated_at": "2025-07-18T10:35:00Z",
        }

        return {
            "note": note_data,
            "access_token": access_token,
            "expires_at": "2025-07-25T10:35:00Z",
        }

    except Exception as e:
        logger.error(f"Failed to access note: {e}")
        raise HTTPException(
            status_code=status.HTTP_404_NOT_FOUND,
<<<<<<< HEAD
            detail="Note not found or access token expired",
        )
=======
            detail="Note not found or access token expired"
        )
    

# @router.post("/note/qr", response_model=Dict[str, str])
# async def generate_note_qr(
#     note_id: int,
#     conversation_id: int,
#     note_content: str
# ):
#     """
#     Generate QR code for individual note access
#     """
#     try:
#         qr_result = qr_service.generate_note_qr(
#             note_id,
#             conversation_id, 
#             note_content
#         )
        
#         return {
#             "qr_code_base64": qr_result["qr_code_base64"],
#             "access_token": qr_result["access_token"],
#             "access_url": qr_result["access_url"],
#             "note_preview": note_content[:100] + "..." if len(note_content) > 100 else note_content
#         }
        
#     except Exception as e:
#         logger.error(f"Failed to generate note QR: {e}")
#         raise HTTPException(
#             status_code=status.HTTP_500_INTERNAL_SERVER_ERROR,
#             detail="Failed to generate QR code for note"
#         )
>>>>>>> a265523f
<|MERGE_RESOLUTION|>--- conflicted
+++ resolved
@@ -3,28 +3,17 @@
 """
 
 import logging
-<<<<<<< HEAD
+import os
 from typing import Any, Dict, Optional
 
+from app.core.database import get_db_session
+from app.db.crud import MessageCRUD, NoteCRUD
+from app.services.langchain_service import get_langchain_service
 from app.services.qr_service import qr_service
-from fastapi import APIRouter, HTTPException, Response, status
-from pydantic import BaseModel, Field
-=======
-from typing import List, Dict, Any, Optional
-from fastapi import APIRouter, HTTPException, status, Response, Depends, BackgroundTasks
+from fastapi import APIRouter, Depends, HTTPException, status
+from fastapi.responses import FileResponse
 from pydantic import BaseModel, Field
 from sqlalchemy.ext.asyncio import AsyncSession
-from fastapi.responses import FileResponse
-import os
-
-from app.services.qr_service import qr_service
-from app.models import Conversation, Message, Note
-from app.core.config import settings
-from app.core.database import get_db_session
-from app.db.crud import MessageCRUD
-from app.db.crud import NoteCRUD
-from app.services.langchain_service import get_langchain_service 
->>>>>>> a265523f
 
 logger = logging.getLogger(__name__)
 router = APIRouter()
@@ -60,7 +49,9 @@
 
 
 @router.post("/generate", response_model=SummaryResponse)
-async def generate_conversation_summary(request: SummaryRequest, db: AsyncSession = Depends(get_db_session)):
+async def generate_conversation_summary(
+    request: SummaryRequest, db: AsyncSession = Depends(get_db_session)
+):
     """
     Generate downloadable summary for conversation with QR code
     """
@@ -70,33 +61,9 @@
             "conversation_id": request.conversation_id,
             "user_id": request.user_id,
             "title": f"Percakapan #{request.conversation_id}",
-<<<<<<< HEAD
-            "created_at": "2025-07-18T10:30:00Z",
+            "created_at": "2025-07-18T10:30:00Z",  # TODO: fetch real created_at if needed
         }
 
-        # Get messages (mock for now)
-        messages = [
-            {
-                "message_id": 1,
-                "sender_type": "user",
-                "content": "Bagaimana cara menandatangani huruf A?",
-                "created_at": "2025-07-18T10:30:00Z",
-            },
-            {
-                "message_id": 2,
-                "sender_type": "ai",
-                "content": "Untuk menandatangani huruf A, buat kepalan tangan dengan tangan dominan Anda dan letakkan ibu jari di samping jari telunjuk.",
-                "created_at": "2025-07-18T10:31:00Z",
-            },
-        ]
-
-        # Create summary document
-        summary_content = qr_service.create_summary_document(
-            conversation_data, messages, request.format_type
-=======
-            "created_at": "2025-07-18T10:30:00Z"  # TODO: fetch real created_at if needed
-        }
-        
         # Fetch messages from database
         db_messages = await MessageCRUD.get_by_conversation(db, request.conversation_id)
         messages = [
@@ -104,27 +71,23 @@
                 "message_id": msg.message_id,
                 "sender_type": "user" if msg.is_user else "ai",
                 "content": msg.message_content,
-                "created_at": msg.created_at.isoformat() if hasattr(msg, "created_at") else None
+                "created_at": (
+                    msg.created_at.isoformat() if hasattr(msg, "created_at") else None
+                ),
             }
             for msg in db_messages
         ]
-         # Concatenate conversation content
-           # Concatenate conversation content
-        conversation_text = "\n".join([msg['content'] for msg in messages])
+
+        # Concatenate conversation content
+        conversation_text = "\n".join([msg["content"] for msg in messages])
 
         langchain_service = get_langchain_service()
         summary_text = await langchain_service.generate_summary(conversation_text)
         title = await langchain_service.generate_title_of_summary(summary_text)
 
-        
         # Create summary document
         summary_content = qr_service.create_summary_document(
-            title,
-            summary_text,
-            conversation_data, 
-            messages, 
-            request.format_type
->>>>>>> a265523f
+            title, summary_text, conversation_data, messages, request.format_type
         )
 
         # Generate QR code if requested
@@ -132,17 +95,7 @@
         download_url = None
 
         if request.include_qr:
-            summary_data = {
-<<<<<<< HEAD
-                "title": conversation_data["title"],
-                "message_count": len(messages),
-                "duration": "2 menit",
-                "topics": ["Bahasa Isyarat", "Huruf A"],
-=======
-                "title": title,
-                "message_count": len(messages)
->>>>>>> a265523f
-            }
+            summary_data = {"title": title, "message_count": len(messages)}
 
             qr_result = qr_service.generate_conversation_summary_qr(
                 request.conversation_id, request.user_id, summary_data
@@ -157,21 +110,24 @@
             )
 
             download_url = qr_result["download_url"]
-<<<<<<< HEAD
-
-=======
             print(f"Download URL: {download_url}")
 
         try:
-            existing_note = await NoteCRUD.get_by_conversation(db, request.conversation_id)
+            existing_note = await NoteCRUD.get_by_conversation(
+                db, request.conversation_id
+            )
             if existing_note:
                 # Update the existing note with a new title and content
                 await NoteCRUD.update(
                     db,
-                    note_id=existing_note[0].note_id,  # Assuming we want to update the first note for the conversation
-                    title=[title],  # Set the title when updating
+                    note_id=existing_note[
+                        0
+                    ].note_id,  # Assuming we want to update the first note for the conversation
+                    title=title,  # Set the title when updating
                     note_content=summary_text,
-                    url_access=qr_result["access_token"]  # Set url_access when updating
+                    url_access=qr_result[
+                        "access_token"
+                    ],  # Set url_access when updating
                 )
             else:
                 # Create a new note if it doesn't exist
@@ -179,18 +135,17 @@
                     db,
                     conversation_id=request.conversation_id,
                     note_content=summary_text,
-                    title=[title],  # Set the title when creating a new note
-                    url_access=qr_result["access_token"]  # Set url_access when creating
+                    title=title,  # Set the title when creating a new note
+                    url_access=qr_result[
+                        "access_token"
+                    ],  # Set url_access when creating
                 )
         except Exception as e:
             logger.error(f"Failed to create or update note: {e}")
             raise HTTPException(
                 status_code=status.HTTP_500_INTERNAL_SERVER_ERROR,
-                detail="Failed to create or update conversation note"
-            )
-
-        
->>>>>>> a265523f
+                detail="Failed to create or update conversation note",
+            )
         return SummaryResponse(
             conversation_id=request.conversation_id,
             summary_content=summary_content,
@@ -208,124 +163,42 @@
 
 
 @router.get("/{access_token}")
-async def download_summary(access_token: str, format: str = "text", db: AsyncSession = Depends(get_db_session)):
+async def download_summary(
+    access_token: str, format: str = "text", db: AsyncSession = Depends(get_db_session)
+):
     """
     Download conversation summary using QR code access token
     """
     try:
-<<<<<<< HEAD
-        # In production, validate access_token from database/Redis
-        # For now, return mock summary
-
-        conversation_data = {
-            "title": "Percakapan Bahasa Isyarat",
-            "created_at": "2025-07-18T10:30:00Z",
-        }
-
-        messages = [
-            {
-                "sender_type": "user",
-                "content": "Bagaimana cara menandatangani huruf A?",
-                "created_at": "2025-07-18T10:30:00Z",
-            },
-            {
-                "sender_type": "ai",
-                "content": "Untuk menandatangani huruf A, buat kepalan tangan dengan tangan dominan Anda dan letakkan ibu jari di samping jari telunjuk.",
-                "created_at": "2025-07-18T10:31:00Z",
-            },
-        ]
-
-        # Generate summary content
-        summary_content = qr_service.create_summary_document(
-            conversation_data, messages, format
-        )
-
-        # Set appropriate content type and filename
-        if format == "json":
-            media_type = "application/json"
-            filename = f"tunarasa-summary-{access_token[:8]}.json"
-        elif format == "html":
-            media_type = "text/html"
-            filename = f"tunarasa-summary-{access_token[:8]}.html"
-        else:
-            media_type = "text/plain"
-            filename = f"tunarasa-summary-{access_token[:8]}.txt"
-
-        # Return file download
-        return Response(
-            content=summary_content.encode("utf-8"),
-            media_type=media_type,
-            headers={
-                "Content-Disposition": f"attachment; filename={filename}",
-                "Content-Type": f"{media_type}; charset=utf-8",
-            },
-        )
-
-=======
-        # In production, validate access_token from database/Redis and get conversation_id
-        # For now, you must implement logic to map access_token to conversation_id
-        # Here, we use a placeholder conversation_id for demonstration
-    
-        
-        # conversation_data = {
-        #     "conversation_id": conversation_id,
-        #     "user_id": user_id,
-        #     "title": f"Percakapan #{conversation_id}",
-        #     "created_at": "2025-07-18T10:30:00Z"  # TODO: fetch real created_at if needed
-        # }
-        
-
+        # Validate access_token from database and get note
         notes = await NoteCRUD.get_by_url_access(db, access_token)
         if not notes:
             raise HTTPException(status_code=404, detail="Note not found")
-        note = notes[0]  # Ambil satu note (atau sesuaikan jika ingin multi)
-
-        # 2. Siapkan data
-        title = note.title if isinstance(note.title, str) else (note.title[0] if note.title else "")
+        note = notes[0]  # Get first note (or adjust if you want multi)
+
+        # Prepare data
+        title = (
+            note.title
+            if isinstance(note.title, str)
+            else (note.title[0] if note.title else "")
+        )
         note_content = note.note_content
         url_access = note.url_access
         created_at = note.created_at.strftime("%Y-%m-%d %H:%M")
 
-        print(f"Downloading note: {note.note_id}, Title: {title}, Created At: {created_at}, URL Access: {url_access}")
-
-        # filename = f"/home/dimas/tunarasa/assets/note_{note.note_id}.pdf"
+        print(
+            f"Downloading note: {note.note_id}, Title: {title}, Created At: {created_at}, URL Access: {url_access}"
+        )
+
+        # Create PDF file
         filename = f"/app/assets/note_{note.note_id}.pdf"
-        qr_service.create_note_pdf(filename, title, note_content, url_access, created_at)
+        qr_service.create_note_pdf(
+            filename, title, note_content, url_access, created_at
+        )
 
         return FileResponse(
-            filename,
-            media_type="application/pdf",
-            filename=os.path.basename(filename)
-        )
-        # # Generate summary content
-        # summary_content = qr_service.create_summary_document(
-        #     conversation_data,
-        #     messages,
-        #     format
-        # )
-        
-        # # Set appropriate content type and filename
-        # if format == "json":
-        #     media_type = "application/json"
-        #     filename = f"tunarasa-summary-{access_token[:8]}.json"
-        # elif format == "html":
-        #     media_type = "text/html"
-        #     filename = f"tunarasa-summary-{access_token[:8]}.html"
-        # else:
-        #     media_type = "text/plain"
-        #     filename = f"tunarasa-summary-{access_token[:8]}.txt"
-        
-        # # Return file download
-        # return Response(
-        #     content=summary_content.encode('utf-8'),
-        #     media_type=media_type,
-        #     headers={
-        #         "Content-Disposition": f"attachment; filename={filename}",
-        #         "Content-Type": f"{media_type}; charset=utf-8"
-        #     }
-        # )
-        
->>>>>>> a265523f
+            filename, media_type="application/pdf", filename=os.path.basename(filename)
+        )
     except Exception as e:
         logger.error(f"Failed to download summary: {e}")
         raise HTTPException(
@@ -333,35 +206,7 @@
             detail="Summary not found or access token expired",
         )
 
-<<<<<<< HEAD
-
-@router.post("/note/qr", response_model=Dict[str, str])
-async def generate_note_qr(note_id: int, conversation_id: int, note_content: str):
-    """
-    Generate QR code for individual note access
-    """
-    try:
-        qr_result = qr_service.generate_note_qr(note_id, conversation_id, note_content)
-
-        return {
-            "qr_code_base64": qr_result["qr_code_base64"],
-            "access_token": qr_result["access_token"],
-            "access_url": qr_result["access_url"],
-            "note_preview": (
-                note_content[:100] + "..." if len(note_content) > 100 else note_content
-            ),
-        }
-
-    except Exception as e:
-        logger.error(f"Failed to generate note QR: {e}")
-        raise HTTPException(
-            status_code=status.HTTP_500_INTERNAL_SERVER_ERROR,
-            detail="Failed to generate QR code for note",
-        )
-
-
-=======
->>>>>>> a265523f
+
 @router.get("/note/{access_token}")
 async def access_note(access_token: str):
     """
@@ -389,41 +234,5 @@
         logger.error(f"Failed to access note: {e}")
         raise HTTPException(
             status_code=status.HTTP_404_NOT_FOUND,
-<<<<<<< HEAD
             detail="Note not found or access token expired",
-        )
-=======
-            detail="Note not found or access token expired"
-        )
-    
-
-# @router.post("/note/qr", response_model=Dict[str, str])
-# async def generate_note_qr(
-#     note_id: int,
-#     conversation_id: int,
-#     note_content: str
-# ):
-#     """
-#     Generate QR code for individual note access
-#     """
-#     try:
-#         qr_result = qr_service.generate_note_qr(
-#             note_id,
-#             conversation_id, 
-#             note_content
-#         )
-        
-#         return {
-#             "qr_code_base64": qr_result["qr_code_base64"],
-#             "access_token": qr_result["access_token"],
-#             "access_url": qr_result["access_url"],
-#             "note_preview": note_content[:100] + "..." if len(note_content) > 100 else note_content
-#         }
-        
-#     except Exception as e:
-#         logger.error(f"Failed to generate note QR: {e}")
-#         raise HTTPException(
-#             status_code=status.HTTP_500_INTERNAL_SERVER_ERROR,
-#             detail="Failed to generate QR code for note"
-#         )
->>>>>>> a265523f
+        )