"""
Authentication middleware for secure API access with Clerk JWT validation
"""

import json
import logging
import re
import time
from functools import lru_cache
from typing import Any, Dict, Optional, Set

import httpx
import jwt
from app.core.config import settings
from fastapi import Request, status
from fastapi.security import HTTPBearer
from jwt.exceptions import (
    ExpiredSignatureError,
    InvalidAudienceError,
    InvalidIssuerError,
    InvalidTokenError,
)
from starlette.middleware.base import BaseHTTPMiddleware
from starlette.responses import Response

logger = logging.getLogger(__name__)
security = HTTPBearer()


class AuthMiddleware(BaseHTTPMiddleware):
    """
    Enhanced authentication middleware with security hardening
    """

    def __init__(self, app):
        super().__init__(app)
        self._jwks_cache_time = 0
        self._jwks_cache_duration = 3600  # 1 hour
        self._revoked_tokens: Set[str] = set()  # In-memory token revocation list
        self._failed_attempts: Dict[str, list] = {}  # Rate limiting for failed attempts

    def _get_clerk_domain_suffix(self) -> Optional[str]:
        """Extract domain suffix from Clerk publishable key"""
        if not settings.NEXT_PUBLIC_CLERK_PUBLISHABLE_KEY:
            logger.error("Clerk publishable key not configured")
            return None

        pub_key = settings.NEXT_PUBLIC_CLERK_PUBLISHABLE_KEY
        if pub_key.startswith("pk_test_"):
            return pub_key.replace("pk_test_", "")
        elif pub_key.startswith("pk_live_"):
            return pub_key.replace("pk_live_", "")
        else:
            logger.error("Invalid Clerk publishable key format")
            return None

    # Public endpoints that don't require authentication
    PUBLIC_ENDPOINTS = {
        "/health",
        "/metrics",
        "/api/v1/docs",
        "/api/v1/redoc",
        "/api/v1/openapi.json",
        "/api/v1/session/create",
        "/api/v1/health/check",
        "/api/v1/rag/ask",  # Allow public access for gesture recognition Q&A
<<<<<<< HEAD
=======
        "/api/v1/question/ask",  # Allow public access for question answering
        "/api/v1/summary/generate",  # Allow public access for gesture recognition Q&A
        # "/api/v1/summary/{access_token}",
>>>>>>> a265523f
    }

    # Admin endpoints that require Clerk authentication
    ADMIN_ENDPOINTS = {
        "/api/v1/admin/",
        "/api/v1/admin/dashboard",
        "/api/v1/admin/users",
        "/api/v1/admin/conversations",
        "/api/v1/admin/metrics",
    }

    async def dispatch(self, request: Request, call_next):
        """
        Process request authentication
        """

        # Skip authentication for public endpoints

        if (
            request.url.path in self.PUBLIC_ENDPOINTS
            or request.url.path.startswith("/api/v1/summary/")
        ):
            return await call_next(request)

        if self._is_public_endpoint(request.url.path):
            return await call_next(request)

        # Check for admin endpoints
        if self._is_admin_endpoint(request.url.path):
            if not await self._validate_admin_token(request):
                return Response(
                    content="Unauthorized access to admin endpoint",
                    status_code=status.HTTP_401_UNAUTHORIZED,
                    headers={"WWW-Authenticate": "Bearer"},
                )

        # For user endpoints, validate session
        elif not await self._validate_user_session(request):
            return Response(
                content="Invalid or expired session",
                status_code=status.HTTP_401_UNAUTHORIZED,
            )

        response = await call_next(request)
        return response

    def _is_public_endpoint(self, path: str) -> bool:
        """Check if endpoint is public"""
        return any(path.startswith(endpoint) for endpoint in self.PUBLIC_ENDPOINTS)

    def _is_admin_endpoint(self, path: str) -> bool:
        """Check if endpoint requires admin authentication"""
        return any(path.startswith(endpoint) for endpoint in self.ADMIN_ENDPOINTS)

    async def _validate_admin_token(self, request: Request) -> bool:
        """
        Enhanced Clerk JWT token validation with security hardening
        """
        try:
            # Rate limiting check
            client_ip = self._get_client_ip(request)
            if not await self._check_rate_limit(client_ip):
                logger.warning(f"Rate limit exceeded for IP: {client_ip}")
                return False

            # Get authorization header
            auth_header = request.headers.get("Authorization")
            if not auth_header or not auth_header.startswith("Bearer "):
                logger.warning(
                    f"Missing or invalid Authorization header from {client_ip}"
                )
                await self._record_failed_attempt(client_ip)
                return False

            token = auth_header.split(" ")[1]

            # Token format validation
            if not self._validate_token_format(token):
                logger.warning(f"Invalid token format from {client_ip}")
                await self._record_failed_attempt(client_ip)
                return False

            # Check token revocation
            if await self._is_token_revoked(token):
                logger.warning(
                    f"Revoked token attempted use from {client_ip}: {token[:10]}..."
                )
                await self._record_failed_attempt(client_ip)
                return False

            # Validate Clerk JWT token
            if not settings.CLERK_SECRET_KEY:
                logger.error("Clerk secret key not configured")
                return False

            # Get Clerk's public keys for JWT verification
            jwks = await self._get_clerk_jwks()
            if not jwks:
                logger.error("Failed to retrieve Clerk JWKS")
                return False

            # Decode and verify the JWT
            unverified_header = jwt.get_unverified_header(token)
            key_id = unverified_header.get("kid")

            if not key_id or key_id not in jwks:
                logger.warning(f"Invalid key ID in JWT: {key_id}")
                return False

            # Get the public key for verification
            public_key = jwks[key_id]

            # Enhanced audience validation
            expected_audience = self._get_expected_audience()
            domain_suffix = self._get_clerk_domain_suffix()
            if not domain_suffix:
                logger.error("Could not extract domain suffix from Clerk key")
                return False
            expected_issuer = f"https://{domain_suffix}.clerk.accounts.dev"

            # Verify and decode the JWT with enhanced validation
            decoded = jwt.decode(
                token,
                public_key,
                algorithms=["RS256"],
                audience=expected_audience,
                issuer=expected_issuer,
                options={
                    "verify_signature": True,
                    "verify_exp": True,
                    "verify_aud": True,
                    "verify_iss": True,
                    "verify_nbf": True,  # Not before validation
                    "verify_iat": True,  # Issued at validation
                },
            )

            # Additional security checks
            if not self._validate_token_claims(decoded):
                logger.warning(f"Invalid token claims from {client_ip}")
                await self._record_failed_attempt(client_ip)
                return False

            # Check if user has admin role
            user_role = decoded.get("metadata", {}).get("role")
            if user_role != "admin":
                logger.warning(
                    f"User {decoded.get('sub')} does not have admin role: {user_role}"
                )
                return False

            # Store user info in request state
            request.state.user = {
                "id": decoded.get("sub"),
                "email": decoded.get("email"),
                "role": user_role,
                "full_name": decoded.get("name"),
                "clerk_user_id": decoded.get("sub"),
            }

            logger.info(f"Admin token validated for user: {decoded.get('sub')}")
            return True

        except ExpiredSignatureError:
            logger.warning(f"Expired token from {client_ip}")
            await self._record_failed_attempt(client_ip)
            return False
        except (InvalidAudienceError, InvalidIssuerError) as e:
            logger.warning(f"Invalid token audience/issuer from {client_ip}: {e}")
            await self._record_failed_attempt(client_ip)
            return False
        except InvalidTokenError as e:
            logger.warning(f"Invalid admin token from {client_ip}: {e}")
            await self._record_failed_attempt(client_ip)
            return False
        except Exception as e:
            logger.error(f"Error validating admin token from {client_ip}: {e}")
            await self._record_failed_attempt(client_ip)
            return False

    @lru_cache(maxsize=1)
    def _get_cached_jwks(self, cache_key: str) -> Optional[Dict[str, Any]]:
        """Cached JWKS with proper expiration"""
        return getattr(self, "_jwks_cache", None)

    async def _get_clerk_jwks(self) -> Optional[Dict[str, Any]]:
        """
        Fetch Clerk's JSON Web Key Set (JWKS) with enhanced caching and security
        """
        try:
            # Check cache with time-based expiration
            current_time = time.time()
            if (
                hasattr(self, "_jwks_cache")
                and self._jwks_cache
                and current_time - self._jwks_cache_time < self._jwks_cache_duration
            ):
                return self._jwks_cache

            # Get Clerk domain suffix
            domain_suffix = self._get_clerk_domain_suffix()
            if not domain_suffix:
                return None

            # Construct JWKS URL
            jwks_url = (
                f"https://{domain_suffix}.clerk.accounts.dev/.well-known/jwks.json"
            )

            # Fetch JWKS
            async with httpx.AsyncClient() as client:
                response = await client.get(jwks_url, timeout=10.0)
                response.raise_for_status()
                jwks_data = response.json()

            # Convert JWKS to usable format
            jwks = {}
            for key in jwks_data.get("keys", []):
                if key.get("kty") == "RSA" and key.get("use") == "sig":
                    # Convert JWK to PEM format for PyJWT
                    public_key = jwt.algorithms.RSAAlgorithm.from_jwk(json.dumps(key))
                    jwks[key["kid"]] = public_key

            # Cache the JWKS with timestamp
            self._jwks_cache = jwks
            self._jwks_cache_time = current_time
            return jwks

        except Exception as e:
            logger.error(f"Failed to fetch Clerk JWKS: {e}")
            return None

    def _get_client_ip(self, request: Request) -> str:
        """Extract client IP with proxy support"""
        forwarded_for = request.headers.get("X-Forwarded-For")
        if forwarded_for:
            return forwarded_for.split(",")[0].strip()
        return request.client.host if request.client else "unknown"

    async def _check_rate_limit(self, client_ip: str) -> bool:
        """Rate limiting for authentication attempts"""
        current_time = time.time()
        if client_ip not in self._failed_attempts:
            return True

        # Clean old attempts (older than 1 hour)
        self._failed_attempts[client_ip] = [
            attempt_time
            for attempt_time in self._failed_attempts[client_ip]
            if current_time - attempt_time < 3600
        ]

        # Check if too many recent attempts (max 10 per hour)
        return len(self._failed_attempts[client_ip]) < 10

    async def _record_failed_attempt(self, client_ip: str):
        """Record failed authentication attempt"""
        current_time = time.time()
        if client_ip not in self._failed_attempts:
            self._failed_attempts[client_ip] = []
        self._failed_attempts[client_ip].append(current_time)

    def _validate_token_format(self, token: str) -> bool:
        """Validate JWT token format"""
        if not token or len(token) < 20:
            return False

        # Basic JWT format check (header.payload.signature)
        parts = token.split(".")
        if len(parts) != 3:
            return False

        # Check for suspicious patterns
        suspicious_patterns = [r"<script", r"javascript:", r"eval\(", r"exec\("]
        for pattern in suspicious_patterns:
            if re.search(pattern, token, re.IGNORECASE):
                return False

        return True

    async def _is_token_revoked(self, token: str) -> bool:
        """Check if token is in revocation list"""
        # Simple in-memory revocation check
        # In production, this should check a database or Redis
        token_hash = hash(token)
        return str(token_hash) in self._revoked_tokens

    def _get_expected_audience(self) -> str:
        """Get expected JWT audience"""
        if settings.NEXT_PUBLIC_CLERK_PUBLISHABLE_KEY:
            return settings.NEXT_PUBLIC_CLERK_PUBLISHABLE_KEY
        return "tunarasa-app"

    def _validate_token_claims(self, decoded: Dict[str, Any]) -> bool:
        """Additional validation of JWT claims"""
        try:
            # Check issued at time (not too old, not in future)
            iat = decoded.get("iat")
            if iat:
                current_time = time.time()
                # Token should not be older than 24 hours
                if current_time - iat > 86400:
                    return False
                # Token should not be issued in the future (with 5 min tolerance)
                if iat > current_time + 300:
                    return False

            # Validate subject (user ID) format
            sub = decoded.get("sub")
            if not sub or len(sub) < 10:
                return False

            # Check for required claims
            required_claims = ["sub", "iat", "exp", "aud", "iss"]
            for claim in required_claims:
                if claim not in decoded:
                    return False

            return True

        except Exception as e:
            logger.warning(f"Error validating token claims: {e}")
            return False

    async def _validate_user_session(self, request: Request) -> bool:
        """
        Validate user session for regular endpoints using database
        """
        try:
            # Get session ID from header or cookie
            session_id = request.headers.get("X-Session-Id")
            if not session_id:
                session_id = request.cookies.get("session_id")

            if not session_id:
                logger.debug("No session ID provided")
                return False

            # Validate session format (UUID-like)
            if len(session_id) < 32 or not session_id.replace("-", "").isalnum():
                logger.warning(f"Invalid session ID format: {session_id[:8]}...")
                return False

            # Validate session in database
            from datetime import datetime, timedelta

            from app.core.database import get_session
            from app.db.models import Conversation, User
            from sqlalchemy import and_

            async with get_session() as db:
                # Find active conversation with this session ID
                # For this implementation, we'll use conversation_id as session identifier
                conversation = (
                    db.query(Conversation)
                    .filter(
                        and_(
                            (
                                Conversation.conversation_id == session_id.split("-")[0]
                                if "-" in session_id
                                else session_id[:8]
                            ),
                            Conversation.is_active,
                            # Consider sessions valid for 24 hours
                            Conversation.updated_at
                            >= datetime.utcnow() - timedelta(hours=24),
                        )
                    )
                    .first()
                )

                if not conversation:
                    # If no conversation found, create a session tracking approach
                    # For now, allow sessions that look valid (will be expanded with proper session table)
                    logger.info(
                        f"No active conversation found for session: {session_id[:8]}..."
                    )

                    # Temporary validation: allow if format is correct
                    # In production, this should check a dedicated sessions table
                    if len(session_id) >= 32:
                        request.state.session_id = session_id
                        request.state.user_id = None  # Anonymous session
                        return True
                    return False

                # Session is valid - get user info
                user = (
                    db.query(User).filter(User.user_id == conversation.user_id).first()
                )

                # Store session and user info in request state
                request.state.session_id = session_id
                request.state.conversation_id = conversation.conversation_id
                request.state.user_id = conversation.user_id
                request.state.user = (
                    {
                        "id": user.user_id if user else None,
                        "full_name": user.full_name if user else None,
                        "role_id": user.role_id if user else None,
                        "clerk_user_id": user.clerk_user_id if user else None,
                    }
                    if user
                    else None
                )

                logger.info(
                    f"Session validated for user: {user.user_id if user else 'anonymous'}"
                )
                return True

        except Exception as e:
            logger.error(f"Error validating user session: {e}")
            return False<|MERGE_RESOLUTION|>--- conflicted
+++ resolved
@@ -64,12 +64,8 @@
         "/api/v1/session/create",
         "/api/v1/health/check",
         "/api/v1/rag/ask",  # Allow public access for gesture recognition Q&A
-<<<<<<< HEAD
-=======
         "/api/v1/question/ask",  # Allow public access for question answering
-        "/api/v1/summary/generate",  # Allow public access for gesture recognition Q&A
-        # "/api/v1/summary/{access_token}",
->>>>>>> a265523f
+        "/api/v1/summary/generate",  # Allow public access for summary generation
     }
 
     # Admin endpoints that require Clerk authentication
@@ -88,9 +84,8 @@
 
         # Skip authentication for public endpoints
 
-        if (
-            request.url.path in self.PUBLIC_ENDPOINTS
-            or request.url.path.startswith("/api/v1/summary/")
+        if request.url.path in self.PUBLIC_ENDPOINTS or request.url.path.startswith(
+            "/api/v1/summary/"
         ):
             return await call_next(request)
 
