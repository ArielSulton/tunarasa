{
  "id": null,
  "title": "Tunarasa Overview Dashboard",
  "tags": ["tunarasa", "overview"],
  "timezone": "browser",
  "panels": [
    {
      "id": 1,
      "title": "HTTP Requests Rate",
      "type": "stat",
      "targets": [
        {
          "expr": "sum(rate(tunarasa_http_requests_total[5m]))",
          "legendFormat": "Requests/sec"
        }
      ],
      "fieldConfig": {
        "defaults": {
          "color": {
            "mode": "palette-classic"
          },
          "unit": "reqps"
        }
      },
<<<<<<< HEAD
      "gridPos": {
        "h": 8,
        "w": 6,
        "x": 0,
        "y": 0
      }
    },
    {
      "id": 2,
      "title": "Error Rate",
      "type": "stat",
      "targets": [
        {
          "expr": "sum(rate(tunarasa_http_requests_total{status_code=~\"5..\"}[5m])) / sum(rate(tunarasa_http_requests_total[5m]))",
          "legendFormat": "Error Rate"
=======
      {
        "id": 3,
        "title": "Response Time (95th percentile)",
        "type": "stat",
        "targets": [
          {
            "expr": "histogram_quantile(0.95, sum(rate(tunarasa_http_request_duration_seconds_bucket[5m])) by (le))",
            "legendFormat": "95th percentile"
          }
        ],
        "fieldConfig": {
          "defaults": {
            "color": {
              "mode": "thresholds"
            },
            "thresholds": {
              "mode": "absolute",
              "steps": [
                {
                  "color": "green",
                  "value": null
                },
                {
                  "color": "yellow",
                  "value": 1
                },
                {
                  "color": "red",
                  "value": 2
                }
              ]
            },
            "unit": "s"
          }
        },
        "gridPos": {
          "h": 8,
          "w": 6,
          "x": 12,
          "y": 0
>>>>>>> 5a4f917a
        }
      ],
      "fieldConfig": {
        "defaults": {
          "color": {
            "mode": "thresholds"
          },
          "thresholds": {
            "mode": "absolute",
            "steps": [
              {
                "color": "green",
                "value": null
              },
              {
                "color": "yellow",
                "value": 0.05
              },
              {
                "color": "red",
                "value": 0.1
              }
            ]
          },
          "unit": "percentunit"
        }
      },
      "gridPos": {
        "h": 8,
        "w": 6,
        "x": 6,
        "y": 0
      }
    },
    {
      "id": 3,
      "title": "Response Time (95th percentile)",
      "type": "stat",
      "targets": [
        {
          "expr": "histogram_quantile(0.95, sum(rate(tunarasa_http_request_duration_seconds_bucket[5m])) by (le))",
          "legendFormat": "95th percentile"
        }
      ],
      "fieldConfig": {
        "defaults": {
          "color": {
            "mode": "thresholds"
          },
          "thresholds": {
            "mode": "absolute",
            "steps": [
              {
                "color": "green",
                "value": null
              },
              {
                "color": "yellow",
                "value": 1
              },
              {
                "color": "red",
                "value": 2
              }
            ]
          },
          "unit": "s"
        }
      },
      "gridPos": {
        "h": 8,
        "w": 6,
        "x": 12,
        "y": 0
      }
    },
    {
      "id": 4,
      "title": "Active Users",
      "type": "stat",
      "targets": [
        {
          "expr": "tunarasa_active_sessions_total",
          "legendFormat": "Active Sessions"
        }
      ],
      "fieldConfig": {
        "defaults": {
          "color": {
            "mode": "palette-classic"
          }
        }
      },
      "gridPos": {
        "h": 8,
        "w": 6,
        "x": 18,
        "y": 0
      }
    },
    {
      "id": 5,
      "title": "HTTP Requests by Status Code",
      "type": "timeseries",
      "targets": [
        {
          "expr": "sum by (status_code) (rate(tunarasa_http_requests_total[5m]))",
          "legendFormat": "{{status_code}}"
        }
      ],
      "fieldConfig": {
        "defaults": {
          "color": {
            "mode": "palette-classic"
          },
          "unit": "reqps"
        }
      },
      "gridPos": {
        "h": 8,
        "w": 12,
        "x": 0,
        "y": 8
      }
    },
    {
      "id": 6,
      "title": "Response Time Distribution",
      "type": "timeseries",
      "targets": [
        {
          "expr": "histogram_quantile(0.50, sum(rate(tunarasa_http_request_duration_seconds_bucket[5m])) by (le))",
          "legendFormat": "50th percentile"
        },
        {
          "expr": "histogram_quantile(0.95, sum(rate(tunarasa_http_request_duration_seconds_bucket[5m])) by (le))",
          "legendFormat": "95th percentile"
        },
        {
          "expr": "histogram_quantile(0.99, sum(rate(tunarasa_http_request_duration_seconds_bucket[5m])) by (le))",
          "legendFormat": "99th percentile"
        }
      ],
      "fieldConfig": {
        "defaults": {
          "color": {
            "mode": "palette-classic"
          },
          "unit": "s"
        }
      },
      "gridPos": {
        "h": 8,
        "w": 12,
        "x": 12,
        "y": 8
      }
    },
    {
      "id": 7,
      "title": "Gesture Recognition Metrics",
      "type": "timeseries",
      "targets": [
        {
          "expr": "tunarasa_gesture_recognition_accuracy",
          "legendFormat": "Recognition Accuracy"
        },
        {
          "expr": "rate(tunarasa_gesture_recognitions_total[5m])",
          "legendFormat": "Recognitions/sec"
        }
      ],
      "fieldConfig": {
        "defaults": {
          "color": {
            "mode": "palette-classic"
          }
        }
      },
      "gridPos": {
        "h": 8,
        "w": 12,
        "x": 0,
        "y": 16
      }
    },
    {
      "id": 8,
      "title": "AI Service Metrics",
      "type": "timeseries",
      "targets": [
        {
          "expr": "rate(tunarasa_ai_requests_total[5m])",
          "legendFormat": "AI Requests/sec"
        },
        {
          "expr": "rate(tunarasa_ai_request_errors_total[5m])",
          "legendFormat": "AI Errors/sec"
        },
        {
          "expr": "tunarasa_ai_response_confidence_avg",
          "legendFormat": "Avg Confidence"
        }
      ],
      "fieldConfig": {
        "defaults": {
          "color": {
            "mode": "palette-classic"
          }
        }
      },
      "gridPos": {
        "h": 8,
        "w": 12,
        "x": 12,
        "y": 16
      }
    },
    {
      "id": 9,
      "title": "System Resources",
      "type": "timeseries",
      "targets": [
        {
          "expr": "100 - (avg(irate(node_cpu_seconds_total{mode=\"idle\"}[5m])) * 100)",
          "legendFormat": "CPU Usage %"
        },
        {
          "expr": "(node_memory_MemTotal_bytes - node_memory_MemAvailable_bytes) / node_memory_MemTotal_bytes * 100",
          "legendFormat": "Memory Usage %"
        }
      ],
      "fieldConfig": {
        "defaults": {
          "color": {
            "mode": "palette-classic"
          },
          "unit": "percent"
        }
      },
      "gridPos": {
        "h": 8,
        "w": 24,
        "x": 0,
        "y": 24
      }
    }
  ],
  "time": {
    "from": "now-1h",
    "to": "now"
  },
  "refresh": "5s",
  "schemaVersion": 30,
  "version": 1
}<|MERGE_RESOLUTION|>--- conflicted
+++ resolved
@@ -22,7 +22,6 @@
           "unit": "reqps"
         }
       },
-<<<<<<< HEAD
       "gridPos": {
         "h": 8,
         "w": 6,
@@ -38,48 +37,6 @@
         {
           "expr": "sum(rate(tunarasa_http_requests_total{status_code=~\"5..\"}[5m])) / sum(rate(tunarasa_http_requests_total[5m]))",
           "legendFormat": "Error Rate"
-=======
-      {
-        "id": 3,
-        "title": "Response Time (95th percentile)",
-        "type": "stat",
-        "targets": [
-          {
-            "expr": "histogram_quantile(0.95, sum(rate(tunarasa_http_request_duration_seconds_bucket[5m])) by (le))",
-            "legendFormat": "95th percentile"
-          }
-        ],
-        "fieldConfig": {
-          "defaults": {
-            "color": {
-              "mode": "thresholds"
-            },
-            "thresholds": {
-              "mode": "absolute",
-              "steps": [
-                {
-                  "color": "green",
-                  "value": null
-                },
-                {
-                  "color": "yellow",
-                  "value": 1
-                },
-                {
-                  "color": "red",
-                  "value": 2
-                }
-              ]
-            },
-            "unit": "s"
-          }
-        },
-        "gridPos": {
-          "h": 8,
-          "w": 6,
-          "x": 12,
-          "y": 0
->>>>>>> 5a4f917a
         }
       ],
       "fieldConfig": {
